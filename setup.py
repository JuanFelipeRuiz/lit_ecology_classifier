--- conflicted
+++ resolved
@@ -1,23 +1,13 @@
 from setuptools import setup, find_packages
 
 
-<<<<<<< HEAD
-with open("README.md", "r", encoding="utf-8") as fh:
-        long_description = fh.read()
-
-setup(
-    name='lit_ecology_classifier',
-    version='0.1',
-    long_description=long_description,
-=======
 
 with open("README.md", "r", encoding="utf-8") as fh:
     long_description = fh.read()
 
 setup(
     name='lit_ecology_classifier',
-    version='0.2.3',
->>>>>>> e08b6052
+    version='0.2.4',
     description='Image Classifier optimised for ecology use-cases',
     packages=find_packages(),
     long_description=long_description,
