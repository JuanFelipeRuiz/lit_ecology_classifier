import json
import logging
import matplotlib.pyplot as plt
import numpy as np
import pandas as pd
import sklearn
import torch
import torch.nn.functional as F
from lightning.pytorch.callbacks import EarlyStopping, LearningRateMonitor, ModelCheckpoint, ModelSummary, StochasticWeightAveraging
from matplotlib.colors import LinearSegmentedColormap
from mpl_toolkits.axes_grid1 import make_axes_locatable
from torch import nn
from torch.autograd import Variable
import tarfile
import os
import importlib
import re

logger = logging.getLogger(__name__)

class FocalLoss(nn.Module):
    def __init__(self, gamma=0, alpha=None, size_average=True):
        super(FocalLoss, self).__init__()
        self.gamma = gamma
        self.alpha = alpha
        if isinstance(alpha, (float, int)):
            self.alpha = torch.Tensor([alpha, 1 - alpha])
        if isinstance(alpha, list):
            self.alpha = torch.Tensor(alpha)
        self.size_average = size_average

    def forward(self, input, target):
        if input.dim() > 2:
            input = input.view(input.size(0), input.size(1), -1)  # N,C,H,W => N,C,H*W
            input = input.transpose(1, 2)  # N,C,H*W => N,H*W,C
            input = input.contiguous().view(-1, input.size(2))  # N,H*W,C => N*H*W,C
        target = target.view(-1, 1)

        logpt = F.log_softmax(input, dim=1)
        logpt = logpt.gather(1, target)
        logpt = logpt.view(-1)
        pt = logpt.exp()

        if self.alpha is not None:
            if self.alpha.type() != input.data.type():
                self.alpha = self.alpha.to(input.device)
            at = self.alpha.gather(0, target.view(-1))
            logpt = logpt * at

        loss = -1 * (1 - pt) ** self.gamma * logpt
        if self.size_average:
            return loss.mean()
        else:
            return loss.sum()

def output_results(outpath, im_names, labels, scores,priority_classes=False,rest_classes=False,tar_file=False):
    """
    Output the prediction results to a file.

    Args:
        outpath (str): Output directory path.
        im_names (list): List of image filenames.
        labels (list): List of predicted labels.
    """

    labels = labels.tolist()
    base_filename = f"{outpath}/predictions_lit_ecology_classifier"+("_priority" if priority_classes else "")+("_rest" if rest_classes else "")
    file_path = f"{base_filename}.txt"
    if tar_file:
        im_names = [img.name for img in im_names]
    lines = [f"{img}------------------ {label}/{score}\n" for img, label,score in zip(im_names, labels,scores)]
    with open(file_path, "w+") as f:
        f.writelines(lines)


def gmean(input_x, dim):
    """
    Compute the geometric mean of the input tensor along the specified dimension.

    Args:
        input_x (torch.Tensor): Input tensor.
        dim (int): Dimension along which to compute the geometric mean.

    Returns:
        torch.Tensor: Geometric mean of the input tensor.
    """
    log_x = torch.log(input_x)
    return torch.exp(torch.mean(log_x, dim=dim))


def plot_confusion_matrix(all_labels, all_preds, class_names):
    """
    Plot and return confusion matrices (absolute and normalized).

    Args:
        all_labels (torch.Tensor): True labels.
        all_preds (torch.Tensor): Predicted labels.
        class_names (list): List of class names.

    Returns:
        tuple: (figure for absolute confusion matrix, figure for normalized confusion matrix)
    """

    class_indices = np.arange(len(class_names))
    confusion_matrix = sklearn.metrics.confusion_matrix(all_labels.cpu(), all_preds.cpu(), labels=class_indices)
    confusion_matrix_norm = sklearn.metrics.confusion_matrix(all_labels.cpu(), all_preds.cpu(), normalize="pred", labels=class_indices)
    num_classes = confusion_matrix.shape[0]
    fig, ax = plt.subplots(figsize=(20, 20))
    fig2, ax2 = plt.subplots(figsize=(20, 20))

    if len(class_names) != num_classes:
        print(f"Warning: Number of class names ({len(class_names)}) does not match the number of classes ({num_classes}) in confusion matrix.")
        class_names = class_names[:num_classes]
    cm_display = sklearn.metrics.ConfusionMatrixDisplay(confusion_matrix, display_labels=class_names)
    cm_display_norm = sklearn.metrics.ConfusionMatrixDisplay(confusion_matrix_norm, display_labels=class_names)
    cmap = cvd_colormap()
    cm_display.plot(cmap=cmap, ax=ax, xticks_rotation=90)
    cm_display_norm.plot(cmap=cmap, ax=ax2, xticks_rotation=90)

    fig.tight_layout()
    fig2.tight_layout()
    return fig, fig2


def cvd_colormap():
    """
    A color map accessible for people with color vision deficiency (CVD).
    """
    stops = [0.0000, 0.1250, 0.2500, 0.3750, 0.5000, 0.6250, 0.7500, 0.8750, 1.0000]
    red = [0.2082, 0.0592, 0.0780, 0.0232, 0.1802, 0.5301, 0.8186, 0.9956, 0.9764]
    green = [0.1664, 0.3599, 0.5041, 0.6419, 0.7178, 0.7492, 0.7328, 0.7862, 0.9832]
    blue = [0.5293, 0.8684, 0.8385, 0.7914, 0.6425, 0.4662, 0.3499, 0.1968, 0.0539]

    # Create a dictionary with color information
    cdict = {
        "red": [(stops[i], red[i], red[i]) for i in range(len(stops))],
        "green": [(stops[i], green[i], green[i]) for i in range(len(stops))],
        "blue": [(stops[i], blue[i], blue[i]) for i in range(len(stops))],
    }

    # Create the colormap
    return LinearSegmentedColormap("CustomMap", segmentdata=cdict, N=255)


class CosineWarmupScheduler(torch.optim.lr_scheduler._LRScheduler):
    """
    Learning rate scheduler with cosine annealing and warmup.

    Args:
        optimizer (torch.optim.Optimizer): Wrapped optimizer.
        warmup (int): Number of warmup steps.
        max_iters (int): Total number of iterations.

    Methods:
        get_lr: Compute the learning rate at the current step.
        get_lr_factor: Compute the learning rate factor at the current step.
    """

    def __init__(self, optimizer, warmup, max_iters):
        self.warmup = warmup
        self.max_num_iters = max_iters
        super().__init__(optimizer)

    def get_lr(self):
        lr_factor = self.get_lr_factor(epoch=self.last_epoch)
        return [base_lr * lr_factor for base_lr in self.base_lrs]

    def get_lr_factor(self, epoch):
        lr_factor = 0.5 * (1 + np.cos(np.pi * epoch / self.max_num_iters))
        if epoch >= self.max_num_iters:
            lr_factor *= self.max_num_iters / epoch
        if epoch <= self.warmup:
            lr_factor *= epoch * 1.0 / self.warmup
        return lr_factor


def define_priority_classes(priority_classes):
    class_map = {class_name: i + 1 for i, class_name in enumerate(priority_classes)}
    class_map["rest"] = 0
    return class_map

def define_rest_classes(priority_classes):
    class_map = {class_name: i for i, class_name in enumerate(priority_classes)}
    return class_map


def define_rest_classes(priority_classes):
    class_map = {class_name: i for i, class_name in enumerate(priority_classes)}
    return class_map


def plot_score_distributions(all_scores, all_preds, class_names, true_label):
    """
    Plot the distribution of prediction scores for each class in separate plots.

    Args:
        all_scores (torch.Tensor): Confidence scores of the predictions.
        all_preds (torch.Tensor): Predicted class indices.
        class_names (list): List of class names.

    Returns:
        list: A list of figures, each representing the score distribution for a class.
    """
    # Convert scores and predictions to CPU if not already
    all_scores = all_scores.cpu().numpy()
    all_preds = all_preds.cpu().numpy()
    true_label = true_label.cpu().numpy()
    # List to hold the figures
    fig, ax = plt.subplots(len(class_names) // 4 + 1, 4, figsize=(20, len(class_names) // 4 * 5 + 1))
    ax = ax.flatten()

    # Creating a histogram for each class
    for i, class_name in enumerate(class_names):
        # Filter scores for predictions matching the current class
        sig_scores = all_scores[(true_label == i)][:, i]
        bkg_scores = all_scores[(true_label != i)][:, i]
        # Create a figure for the current class
        ax[i].hist(bkg_scores, bins=np.linspace(0, 1, 30), color="skyblue", edgecolor="black")
        ax[i].set_ylabel("Rest Counts", color="skyblue")
        ax[i].set_yscale("log")
        y_axis = ax[i].twinx()
        y_axis.hist(sig_scores, bins=np.linspace(0, 1, 30), color="crimson", histtype="step", edgecolor="crimson")
        ax[i].set_title(f"{class_name}")
        ax[i].set_xlabel("Predicted Probability")
        y_axis.set_ylabel("Signal Counts", color="crimson")
        y_axis.set_yscale("log")
    fig.tight_layout()
    return fig


def TTA_collate_fn(batch: dict):
    """
    Collate function for test time augmentation (TTA).

    Args:
        batch (dict): Dict of tuples containing images and labels.

    Returns:
        batch_images: All rotations stacked row-wise
        batch_labels: Labels of the images
    """
    logging.debug("\n Collate function for TTA")
    logging.debug("Dataype of input batch: %s", type(batch))
    batch_images = {rot: [] for rot in ["0", "90", "180", "270"]}
    batch_labels = []

    if train:
        for rotated_images, label in batch:
            for rot in batch_images:
                batch_images[rot].append(rotated_images[rot])
            batch_labels.append(label)
        batch_images = {rot: torch.stack(batch_images[rot]) for rot in batch_images}
        batch_labels = torch.tensor(batch_labels)
        return batch_images, batch_labels

    else:
        logging.debug("Batch length: %s", len(batch))
        for rotated_images in batch:
            logging.debug("Datatype rotated images: %s", type(rotated_images))
            for rot in batch_images:
                logging.debug("Datarype of rot %s: %s",rot, type(rot))
                logging.debug("Datatype of rotated images: %s", type(rotated_images))
                logging.debug("Rotated : %s", rotated_images)

                batch_images[rot].append(rotated_images[0][rot])
        batch_images = {rot: torch.stack(batch_images[rot]) for rot in batch_images}
        logging.debug("Successfully stacked images")
        return batch_images





def plot_loss_acc(logger):
    """
    Plots the training and validation loss and accuracy from the logger's metrics file.

    Args:
        logger (Logger): The logger object containing the save directory, name, and version.

    Saves:
        loss_accuracy.png: A plot of the training and validation loss and accuracy over steps.
    """
    # Read the CSV file
    metrics_file = f"{logger.save_dir}/{logger.name}/version_{logger.version}/metrics.csv"
    metrics = pd.read_csv(metrics_file)

    # Plot the training loss
    step = metrics["step"]
    train_loss = metrics["train_loss"]
    val_loss = metrics["val_loss"]
    train_acc = metrics["train_acc"]
    val_acc = metrics["val_acc"]
    fig, ax = plt.subplots(1, 2, figsize=(10, 5))
    ax[0].plot(step[train_loss == train_loss], train_loss[train_loss == train_loss], label="Training Loss", color="skyblue")
    ax[0].plot(step[val_loss == val_loss], val_loss[val_loss == val_loss], label="Validation Loss", color="crimson")
    ax[0].set_xlabel("Step")
    ax[0].set_ylabel("Loss")
    ax[0].set_title("Loss vs Steps")
    ax[0].legend()

    ax[1].plot(step[train_loss == train_loss], train_acc[train_loss == train_loss], label="Training Accuracy", color="skyblue")
    ax[1].plot(step[val_loss == val_loss], val_acc[val_loss == val_loss], label="Validation Accuracy", color="crimson")
    ax[1].set_xlabel("Step")
    ax[1].set_ylabel("Accuracy")
    ax[1].set_title("Accuracy vs Steps")
    ax[1].legend()
    fig.tight_layout()
    plt.savefig(f"{logger.save_dir}/{logger.name}/version_{logger.version}/loss_accuracy.png")


def setup_callbacks(priority_classes, ckpt_name):
    """
    Sets up callbacks for the training process.

    Args:
        priority_classes (list): List of priority classes to monitor for false positives.
        ckpt_name (str): The name of the checkpoint file.

    Returns:
        list: A list of configured callbacks including EarlyStopping, ModelCheckpoint, and ModelSummary.
    """
    callbacks = []
    ckpt_name = ckpt_name + "-{epoch:02d}-{val_acc:.4f}" if len(priority_classes) == 0 else ckpt_name + "-{epoch:02d}-{val_acc:.4f}-{val_false_positives:.4f}"
    monitor = "val_acc" if len(priority_classes) == 0 else "val_precision"
    mode = "max"
    callbacks.append(ModelCheckpoint(filename=ckpt_name, monitor=monitor, mode=mode, save_top_k=5))
    callbacks.append(ModelSummary())
    return callbacks


def plot_reduced_classes(model, priority_classes):
    """
    Plots the confusion matrix for reduced classes.

    Args:
        model (LightningModule): The trained model.
        priority_classes (list): List of priority classes.

    Saves:
        reduced_confusion_matrix.png: A confusion matrix of the reduced classes.
        reduced_confusion_matrix_norm.png: A normalized confusion matrix of the reduced classes.
    """
    reduced_class_map = {v: k + 1 for k, v in enumerate(priority_classes)}
    reduced_class_map["rest"] = 0
    inv_reduced_class_map = {v: k for k, v in reduced_class_map.items()}
    reduced_preds = []
    reduced_labels = []
    preds = torch.cat(model.test_step_predictions)
    true_labels = torch.cat(model.test_step_targets)
    for pred, true in zip(preds, true_labels):
        name = model.inverted_class_map[pred.item()]
        name2 = model.inverted_class_map[true.item()]
        reduced_preds.append(reduced_class_map[name] if name in reduced_class_map else 0)
        reduced_labels.append(reduced_class_map[name2] if name2 in reduced_class_map else 0)
    all_preds = torch.tensor(reduced_preds)
    all_labels = torch.tensor(reduced_labels)
    fig, fig2 = plot_confusion_matrix(all_labels, all_preds, inv_reduced_class_map)
    fig.savefig(f"{model.outpath}/reduced_confusion_matrix.png")
    fig2.savefig(f"{model.outpath}/reduced_confusion_matrix_norm.png")


def setup_classmap(datapath="", priority_classes=[], rest_classes=[]):
    if priority_classes != []:

        logger.info(f"Priority classes not None. Loading priority classes from {priority_classes}")

        logger.info(f"Priority classes set to: {priority_classes}")
        class_map = define_priority_classes(priority_classes)

    elif rest_classes != []:

        logger.info(f"rest classes not None. Defining clas map from {rest_classes}")
        class_map = define_rest_classes(rest_classes)

    # Load class map from JSON or extract it from the tar file if not present
    else:

        logger.info(f" Extracting class map from tar file.")
        class_map = _extract_class_map(datapath)

    return class_map



def check_existans_of_class(class_map: dict, class_list : list) -> pd.DataFrame:
    """ Check if the classes inside the class list are present in the class map.

    Args:
        class_map: Contains the class labels and their corresponding values.
        class_list: List of classes to check if they are present in the class map.

    Raises:
        ValueError: If a class in the class list is not present in the class map.
    """

    for class_name in class_list:
        if class_name not in class_map:
            logger.error("Class %s not found in the class map.", class_name)
            raise ValueError(f"Class {class_name} not found in the class map.")


def filter_class_mapping(
    class_map: dict, rest_classes: list[str] = [], priority_classes: list[str] = []
) -> pd.DataFrame:
    """Prepares the class map based on the provided rest and priority classes.

    To focus the training on specific classes, the class map is updated to set classes
    that are not in the priority classes to 0. The rest classes are to filter, wich classes
    should be kept in the class map alongside the priority classes. Empty rest and priority
    classes will result in no filtering.

    Args:
        class_map: Contains the class labels and their corresponding values.
        priority_classes : List of classes that keep their original mapping value.
                           If atleast one class is defined, all other classes are set to 0.
                           If empty, no priority classes are set.

        rest_classes: Classes to keep alonside the priority classes in the class map.
                        If empty, no classes are removed.


    Returns:
        A dictionary containing the updated class labels isnide the rest classes and
        priority classes.

    Examples:
        Given:

        .. code-block:: python
            priority_classes = ["class1"]
            rest_classes = ["class2"]

            class_map = {
                "class1": 1,
                "class2": 2,
                "class3": 3
            }

        The resulting class map would be:

            {
                "class1": 1,
                "class3": 0
            }

    """
    logging.info(
        "Classes to keep based on defined priority classes, if emtpy no prio are set:%s \n \
            Classes to keep based on defined rest classes. If empty, no class are filtered out: %s",
        rest_classes,
        priority_classes,
    )
    check_existans_of_class(class_map, priority_classes)
    check_existans_of_class(class_map, rest_classes)

    return {

        key: (value if key in priority_classes or priority_classes == [] else 0) 
        for key, value in class_map.items()

        # keep the class that are in the rest classes or the priority classes
        if key in priority_classes or key in rest_classes or rest_classes == []  
    }


def _extract_class_map(tar_or_dir_path):
    """
    Extracts the class map from the contents of the tar file or directory and saves it to a JSON file.

    Arguments:
    tar_or_dir_path: str
        Path to the tar file or directory containing the images.

    Returns:
    dict
        A dictionary mapping class names to indices.
    """
    logger.info("Extracting class map.")
    class_map = {}

    if tarfile.is_tarfile(tar_or_dir_path):
        logger.info("Detected tar file.")
        with tarfile.open(tar_or_dir_path, "r") as tar:
            # Temporary set to track folders that contain images
            folders_with_images = set()

            # First pass: Identify folders containing images
            for member in tar.getmembers():
                if member.isdir():
                    continue  # Skip directories
                if member.isfile() and member.name.lower().endswith(("jpg", "jpeg", "png")):
                    class_name = os.path.basename(os.path.dirname(member.name))
                    folders_with_images.add(class_name)

            # Second pass: Build the class map only for folders with images
            for member in tar.getmembers():
                if member.isdir():
                    continue  # Skip directories
                class_name = os.path.basename(os.path.dirname(member.name))
                if class_name in folders_with_images:
                    if class_name not in class_map:
                        class_map[class_name] = []
                    class_map[class_name].append(member.name)

    elif os.path.isdir(tar_or_dir_path):
        logger.info("Detected directory.")
        for root, _, files in os.walk(tar_or_dir_path):
            for file in files:
                if file.lower().endswith(("jpg", "jpeg", "png")):
                    class_name = os.path.basename(root)
                    if class_name not in class_map:
                        class_map[class_name] = []
                    class_map[class_name].append(os.path.join(root, file))

    else:
        raise ValueError("Provided path is neither a valid tar file nor a directory.")

    # Create a sorted list of class names and map them to indices
    sorted_class_names = sorted(class_map.keys())
    logger.info(f"Found {len(sorted_class_names)} classes.")
    class_map = {class_name: idx for idx, class_name in enumerate(sorted_class_names)}
<<<<<<< HEAD
    logging.info("Class map: %s", class_map)
    return class_map
=======

    return class_map


def extract_class_mapping_df(df: pd.DataFrame, class_col: str = "class") -> dict:
    """Creates a class mapping based on the unique values in the class column. 
    
    The mapping is created by assigning a unique integer value to each class label 
    by their alphabetical order. Adding 1 to the index to avoid 0 as a class label
    conflicting with the value for rest classes.
    
    Args:
        df: Dataframe containing the class column.
        class_col: The column containing the class labels.
        
    Returns:
        A dictionary containing the class labels and their corresponding values.
        
    Examples:
    
        Given the following dataframe:
        
        | class   |
        |---------|
        | class1  |
        | class2  |
        | class3  |
        
        The resulting class mapping would be:

        ..code-block:: python

            {
                "class1": 1,
                "class2": 2,
                "class3": 3
            }
    """
    
    logger.debug("Creating the class mapping based on the unique class labels.")

    
    class_labels = df[class_col].unique()
    logger.debug("Unique class labels found: %s", class_labels)

    return {label: idx + 1 for idx, label in enumerate(sorted(class_labels))}



def class_name_to_modul( class_name: str) -> str:
        """Converts a class name (Examplename) to modul name (example_name)

        Class names should be written in CamelCase and modul names in snake_case.
        This follows the PEP8 and Google naming conventions.

        Args:
            class_name: Class name as string in CamelCase.

        Returns:
            Converted modul name as string in snake_case.
        """

        return "_".join(
            [
                word.lower()  # lower case the word
                for word in re.findall(  # iterate over each word in the class name
                    # find all parts of the class name that start with a capital letter
                    r"[A-Z][a-z0-9]*",
                    class_name,
                )
            ]
        )

    

def import_class(class_name: str, modul_path: str = ""):
    """Imports the split strategy class from the given modul.

    Currently only works with moduls inside of the lit_ecology_classifier package.
    #TODO: Add the possibility to import moduls from other packages or from the
    # the own project.

    Args:
        modul_name: The Name of the modul to be loaded as string
        modul_path: Optional path to the modul

    Returns:
        The imported class of the modul.

    Raises:
        ModuleNotFoundError: If the modul could not be imported
        AttributeError: If the class could not be found inside the modul
    """

    logger.debug("Importing the modul %s%s", modul_path, class_name)

    # try to import the modul based on the given path and name dynamically
    modul_name = class_name_to_modul(class_name)

    # try to import the modul
    try:
        imported_modul = importlib.import_module(modul_path + modul_name)

    except ModuleNotFoundError as e:
        logger.error(
            "Modul %s not found inside the path %s: %e", modul_name, modul_path, e
        )

    except Exception as e:
        logger.error("The import of modul %s failed: %s", modul_name, e)
        raise e

    # try to get the class from the imported modul
    try:
        return getattr(imported_modul, class_name)

    except AttributeError as e:
        logger.error(
            "Class %s not found inside the modul %s", class_name, modul_name
        )
        raise e
>>>>>>> f3c58c13
<|MERGE_RESOLUTION|>--- conflicted
+++ resolved
@@ -520,11 +520,7 @@
     sorted_class_names = sorted(class_map.keys())
     logger.info(f"Found {len(sorted_class_names)} classes.")
     class_map = {class_name: idx for idx, class_name in enumerate(sorted_class_names)}
-<<<<<<< HEAD
     logging.info("Class map: %s", class_map)
-    return class_map
-=======
-
     return class_map
 
 
@@ -645,4 +641,3 @@
             "Class %s not found inside the modul %s", class_name, modul_name
         )
         raise e
->>>>>>> f3c58c13
