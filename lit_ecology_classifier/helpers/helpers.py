import json
import logging
import matplotlib.pyplot as plt
import numpy as np
import pandas as pd
import sklearn
import torch
import torch.nn.functional as F
from lightning.pytorch.callbacks import EarlyStopping, LearningRateMonitor, ModelCheckpoint, ModelSummary, StochasticWeightAveraging
from matplotlib.colors import LinearSegmentedColormap
from mpl_toolkits.axes_grid1 import make_axes_locatable
from torch import nn
from torch.autograd import Variable
import tarfile
import os
import importlib
import re

logger = logging.getLogger(__name__)

class FocalLoss(nn.Module):
    def __init__(self, gamma=0, alpha=None, size_average=True):
        super(FocalLoss, self).__init__()
        self.gamma = gamma
        self.alpha = alpha
        if isinstance(alpha, (float, int)):
            self.alpha = torch.Tensor([alpha, 1 - alpha])
        if isinstance(alpha, list):
            self.alpha = torch.Tensor(alpha)
        self.size_average = size_average

    def forward(self, input, target):
        if input.dim() > 2:
            input = input.view(input.size(0), input.size(1), -1)  # N,C,H,W => N,C,H*W
            input = input.transpose(1, 2)  # N,C,H*W => N,H*W,C
            input = input.contiguous().view(-1, input.size(2))  # N,H*W,C => N*H*W,C
        target = target.view(-1, 1)

        logpt = F.log_softmax(input, dim=1)
        logpt = logpt.gather(1, target)
        logpt = logpt.view(-1)
        pt = logpt.exp()

        if self.alpha is not None:
            if self.alpha.type() != input.data.type():
                self.alpha = self.alpha.to(input.device)
            at = self.alpha.gather(0, target.view(-1))
            logpt = logpt * at

        loss = -1 * (1 - pt) ** self.gamma * logpt
        if self.size_average:
            return loss.mean()
        else:
            return loss.sum()

def output_results(outpath, im_names, labels, scores,priority_classes=False,rest_classes=False,tar_file=False):
    """
    Output the prediction results to a file.

    Args:
        outpath (str): Output directory path.
        im_names (list): List of image filenames.
        labels (list): List of predicted labels.
    """

    labels = labels.tolist()
    base_filename = f"{outpath}/predictions_lit_ecology_classifier"+("_priority" if priority_classes else "")+("_rest" if rest_classes else "")
    file_path = f"{base_filename}.txt"
    if tar_file:
        im_names = [img.name for img in im_names]
    lines = [f"{img}------------------ {label}/{score}\n" for img, label,score in zip(im_names, labels,scores)]
    with open(file_path, "w+") as f:
        f.writelines(lines)


def gmean(input_x, dim):
    """
    Compute the geometric mean of the input tensor along the specified dimension.

    Args:
        input_x (torch.Tensor): Input tensor.
        dim (int): Dimension along which to compute the geometric mean.

    Returns:
        torch.Tensor: Geometric mean of the input tensor.
    """
    log_x = torch.log(input_x)
    return torch.exp(torch.mean(log_x, dim=dim))


def plot_confusion_matrix(all_labels, all_preds, class_names):
    """
    Plot and return confusion matrices (absolute and normalized).

    Args:
        all_labels (torch.Tensor): True labels.
        all_preds (torch.Tensor): Predicted labels.
        class_names (list): List of class names.

    Returns:
        tuple: (figure for absolute confusion matrix, figure for normalized confusion matrix)
    """

    class_indices = np.arange(len(class_names))
    confusion_matrix = sklearn.metrics.confusion_matrix(all_labels.cpu(), all_preds.cpu(), labels=class_indices)
    confusion_matrix_norm = sklearn.metrics.confusion_matrix(all_labels.cpu(), all_preds.cpu(), normalize="pred", labels=class_indices)
    num_classes = confusion_matrix.shape[0]
    fig, ax = plt.subplots(figsize=(20, 20))
    fig2, ax2 = plt.subplots(figsize=(20, 20))

    if len(class_names) != num_classes:
        print(f"Warning: Number of class names ({len(class_names)}) does not match the number of classes ({num_classes}) in confusion matrix.")
        class_names = class_names[:num_classes]
    cm_display = sklearn.metrics.ConfusionMatrixDisplay(confusion_matrix, display_labels=class_names)
    cm_display_norm = sklearn.metrics.ConfusionMatrixDisplay(confusion_matrix_norm, display_labels=class_names)
    cmap = cvd_colormap()
    cm_display.plot(cmap=cmap, ax=ax, xticks_rotation=90)
    cm_display_norm.plot(cmap=cmap, ax=ax2, xticks_rotation=90)

    fig.tight_layout()
    fig2.tight_layout()
    return fig, fig2


def cvd_colormap():
    """
    A color map accessible for people with color vision deficiency (CVD).
    """
    stops = [0.0000, 0.1250, 0.2500, 0.3750, 0.5000, 0.6250, 0.7500, 0.8750, 1.0000]
    red = [0.2082, 0.0592, 0.0780, 0.0232, 0.1802, 0.5301, 0.8186, 0.9956, 0.9764]
    green = [0.1664, 0.3599, 0.5041, 0.6419, 0.7178, 0.7492, 0.7328, 0.7862, 0.9832]
    blue = [0.5293, 0.8684, 0.8385, 0.7914, 0.6425, 0.4662, 0.3499, 0.1968, 0.0539]

    # Create a dictionary with color information
    cdict = {
        "red": [(stops[i], red[i], red[i]) for i in range(len(stops))],
        "green": [(stops[i], green[i], green[i]) for i in range(len(stops))],
        "blue": [(stops[i], blue[i], blue[i]) for i in range(len(stops))],
    }

    # Create the colormap
    return LinearSegmentedColormap("CustomMap", segmentdata=cdict, N=255)


class CosineWarmupScheduler(torch.optim.lr_scheduler._LRScheduler):
    """
    Learning rate scheduler with cosine annealing and warmup.

    Args:
        optimizer (torch.optim.Optimizer): Wrapped optimizer.
        warmup (int): Number of warmup steps.
        max_iters (int): Total number of iterations.

    Methods:
        get_lr: Compute the learning rate at the current step.
        get_lr_factor: Compute the learning rate factor at the current step.
    """

    def __init__(self, optimizer, warmup, max_iters):
        self.warmup = warmup
        self.max_num_iters = max_iters
        super().__init__(optimizer)

    def get_lr(self):
        lr_factor = self.get_lr_factor(epoch=self.last_epoch)
        return [base_lr * lr_factor for base_lr in self.base_lrs]

    def get_lr_factor(self, epoch):
        lr_factor = 0.5 * (1 + np.cos(np.pi * epoch / self.max_num_iters))
        if epoch >= self.max_num_iters:
            lr_factor *= self.max_num_iters / epoch
        if epoch <= self.warmup:
            lr_factor *= epoch * 1.0 / self.warmup
        return lr_factor


def define_priority_classes(priority_classes):
    class_map = {class_name: i + 1 for i, class_name in enumerate(priority_classes)}
    class_map["rest"] = 0
    return class_map

def define_rest_classes(priority_classes):
    class_map = {class_name: i for i, class_name in enumerate(priority_classes)}
    return class_map


<<<<<<< HEAD
=======
def define_rest_classes(priority_classes):
    class_map = {class_name: i for i, class_name in enumerate(priority_classes)}
    return class_map

>>>>>>> 0de1b7b3

def plot_score_distributions(all_scores, all_preds, class_names, true_label):
    """
    Plot the distribution of prediction scores for each class in separate plots.

    Args:
        all_scores (torch.Tensor): Confidence scores of the predictions.
        all_preds (torch.Tensor): Predicted class indices.
        class_names (list): List of class names.

    Returns:
        list: A list of figures, each representing the score distribution for a class.
    """
    # Convert scores and predictions to CPU if not already
    all_scores = all_scores.cpu().numpy()
    all_preds = all_preds.cpu().numpy()
    true_label = true_label.cpu().numpy()
    # List to hold the figures
    fig, ax = plt.subplots(len(class_names) // 4 + 1, 4, figsize=(20, len(class_names) // 4 * 5 + 1))
    ax = ax.flatten()

    # Creating a histogram for each class
    for i, class_name in enumerate(class_names):
        # Filter scores for predictions matching the current class
        sig_scores = all_scores[(true_label == i)][:, i]
        bkg_scores = all_scores[(true_label != i)][:, i]
        # Create a figure for the current class
        ax[i].hist(bkg_scores, bins=np.linspace(0, 1, 30), color="skyblue", edgecolor="black")
        ax[i].set_ylabel("Rest Counts", color="skyblue")
        ax[i].set_yscale("log")
        y_axis = ax[i].twinx()
        y_axis.hist(sig_scores, bins=np.linspace(0, 1, 30), color="crimson", histtype="step", edgecolor="crimson")
        ax[i].set_title(f"{class_name}")
        ax[i].set_xlabel("Predicted Probability")
        y_axis.set_ylabel("Signal Counts", color="crimson")
        y_axis.set_yscale("log")
    fig.tight_layout()
    return fig


<<<<<<< HEAD
def TTA_collate_fn(batch: dict, train=False):
=======
def TTA_collate_fn(batch: dict , train: bool = False):
>>>>>>> 0de1b7b3
    """
    Collate function for test time augmentation (TTA).

    Args:
        batch (dict): Dict of tuples containing images and labels.

    Returns:
        batch_images: All rotations stacked row-wise
        batch_labels: Labels of the images
    """
    logging.debug("\n Collate function for TTA")
    logging.debug("Dataype of input batch: %s", type(batch))
    batch_images = {rot: [] for rot in ["0", "90", "180", "270"]}
    batch_labels = []
<<<<<<< HEAD
=======

>>>>>>> 0de1b7b3
    if train:
        for rotated_images, label in batch:
            for rot in batch_images:
                batch_images[rot].append(rotated_images[rot])
            batch_labels.append(label)
        batch_images = {rot: torch.stack(batch_images[rot]) for rot in batch_images}
        batch_labels = torch.tensor(batch_labels)
        return batch_images, batch_labels

    else:
<<<<<<< HEAD
        for rotated_images in batch:
            for rot in batch_images:
                batch_images[rot].append(rotated_images[rot])
        batch_images = {rot: torch.stack(batch_images[rot]) for rot in batch_images}
=======
        logging.debug("Batch length: %s", len(batch))
        for rotated_images in batch:
            logging.debug("Datatype rotated images: %s", type(rotated_images))
            for rot in batch_images:
                logging.debug("Datarype of rot %s: %s",rot, type(rot))
                logging.debug("Datatype of rotated images: %s", type(rotated_images))
                logging.debug("Rotated : %s", rotated_images)

                batch_images[rot].append(rotated_images[0][rot])
        batch_images = {rot: torch.stack(batch_images[rot]) for rot in batch_images}
        logging.debug("Successfully stacked images")
>>>>>>> 0de1b7b3
        return batch_images





def plot_loss_acc(logger):
    """
    Plots the training and validation loss and accuracy from the logger's metrics file.

    Args:
        logger (Logger): The logger object containing the save directory, name, and version.

    Saves:
        loss_accuracy.png: A plot of the training and validation loss and accuracy over steps.
    """
    # Read the CSV file
    metrics_file = f"{logger.save_dir}/{logger.name}/version_{logger.version}/metrics.csv"
    metrics = pd.read_csv(metrics_file)

    # Plot the training loss
    step = metrics["step"]
    train_loss = metrics["train_loss"]
    val_loss = metrics["val_loss"]
    train_acc = metrics["train_acc"]
    val_acc = metrics["val_acc"]
    fig, ax = plt.subplots(1, 2, figsize=(10, 5))
    ax[0].plot(step[train_loss == train_loss], train_loss[train_loss == train_loss], label="Training Loss", color="skyblue")
    ax[0].plot(step[val_loss == val_loss], val_loss[val_loss == val_loss], label="Validation Loss", color="crimson")
    ax[0].set_xlabel("Step")
    ax[0].set_ylabel("Loss")
    ax[0].set_title("Loss vs Steps")
    ax[0].legend()

    ax[1].plot(step[train_loss == train_loss], train_acc[train_loss == train_loss], label="Training Accuracy", color="skyblue")
    ax[1].plot(step[val_loss == val_loss], val_acc[val_loss == val_loss], label="Validation Accuracy", color="crimson")
    ax[1].set_xlabel("Step")
    ax[1].set_ylabel("Accuracy")
    ax[1].set_title("Accuracy vs Steps")
    ax[1].legend()
    fig.tight_layout()
    plt.savefig(f"{logger.save_dir}/{logger.name}/version_{logger.version}/loss_accuracy.png")


def setup_callbacks(priority_classes, ckpt_name):
    """
    Sets up callbacks for the training process.

    Args:
        priority_classes (list): List of priority classes to monitor for false positives.
        ckpt_name (str): The name of the checkpoint file.

    Returns:
        list: A list of configured callbacks including EarlyStopping, ModelCheckpoint, and ModelSummary.
    """
    callbacks = []
    ckpt_name = ckpt_name + "-{epoch:02d}-{val_acc:.4f}" if len(priority_classes) == 0 else ckpt_name + "-{epoch:02d}-{val_acc:.4f}-{val_false_positives:.4f}"
    monitor = "val_acc" if len(priority_classes) == 0 else "val_precision"
    mode = "max"
    callbacks.append(ModelCheckpoint(filename=ckpt_name, monitor=monitor, mode=mode, save_top_k=5))
    callbacks.append(ModelSummary())
    return callbacks


def plot_reduced_classes(model, priority_classes):
    """
    Plots the confusion matrix for reduced classes.

    Args:
        model (LightningModule): The trained model.
        priority_classes (list): List of priority classes.

    Saves:
        reduced_confusion_matrix.png: A confusion matrix of the reduced classes.
        reduced_confusion_matrix_norm.png: A normalized confusion matrix of the reduced classes.
    """
    reduced_class_map = {v: k + 1 for k, v in enumerate(priority_classes)}
    reduced_class_map["rest"] = 0
    inv_reduced_class_map = {v: k for k, v in reduced_class_map.items()}
    reduced_preds = []
    reduced_labels = []
    preds = torch.cat(model.test_step_predictions)
    true_labels = torch.cat(model.test_step_targets)
    for pred, true in zip(preds, true_labels):
        name = model.inverted_class_map[pred.item()]
        name2 = model.inverted_class_map[true.item()]
        reduced_preds.append(reduced_class_map[name] if name in reduced_class_map else 0)
        reduced_labels.append(reduced_class_map[name2] if name2 in reduced_class_map else 0)
    all_preds = torch.tensor(reduced_preds)
    all_labels = torch.tensor(reduced_labels)
    fig, fig2 = plot_confusion_matrix(all_labels, all_preds, inv_reduced_class_map)
    fig.savefig(f"{model.outpath}/reduced_confusion_matrix.png")
    fig2.savefig(f"{model.outpath}/reduced_confusion_matrix_norm.png")


def setup_classmap(datapath="", priority_classes=[], rest_classes=[]):
    if priority_classes != []:

        logger.info(f"Priority classes not None. Loading priority classes from {priority_classes}")

        logger.info(f"Priority classes set to: {priority_classes}")
        class_map = define_priority_classes(priority_classes)

    elif rest_classes != []:

        logger.info(f"rest classes not None. Defining clas map from {rest_classes}")
        class_map = define_rest_classes(rest_classes)

    # Load class map from JSON or extract it from the tar file if not present
    else:

        logger.info(f" Extracting class map from tar file.")
        class_map = _extract_class_map(datapath)

    return class_map



def check_existans_of_class(class_map: dict, class_list : list) -> pd.DataFrame:
    """ Check if the classes inside the class list are present in the class map.

    Args:
        class_map: Contains the class labels and their corresponding values.
        class_list: List of classes to check if they are present in the class map.

    Raises:
        ValueError: If a class in the class list is not present in the class map.
    """

    for class_name in class_list:
        if class_name not in class_map:
            logger.error("Class %s not found in the class map.", class_name)
            raise ValueError(f"Class {class_name} not found in the class map.")


def filter_class_mapping(
    class_map: dict, rest_classes: list[str] = [], priority_classes: list[str] = []
) -> pd.DataFrame:
    """Prepares the class map based on the provided rest and priority classes.

    To focus the training on specific classes, the class map is updated to set classes
    that are not in the priority classes to 0. The rest classes are to filter, wich classes
    should be kept in the class map alongside the priority classes. Empty rest and priority
    classes will result in no filtering.

    Args:
        class_map: Contains the class labels and their corresponding values.
        priority_classes : List of classes that keep their original mapping value.
                           If atleast one class is defined, all other classes are set to 0.
                           If empty, no priority classes are set.

        rest_classes: Classes to keep alonside the priority classes in the class map.
                        If empty, no classes are removed.


    Returns:
        A dictionary containing the updated class labels isnide the rest classes and
        priority classes.

    Examples:
        Given:

        .. code-block:: python
            priority_classes = ["class1"]
            rest_classes = ["class2"]

            class_map = {
                "class1": 1,
                "class2": 2,
                "class3": 3
            }

        The resulting class map would be:

            {
                "class1": 1,
                "class3": 0
            }

    """
    logging.info(
        "Classes to keep based on defined priority classes, if emtpy no prio are set:%s \n \
            Classes to keep based on defined rest classes. If empty, no class are filtered out: %s",
        rest_classes,
        priority_classes,
    )
    check_existans_of_class(class_map, priority_classes)
    check_existans_of_class(class_map, rest_classes)

    return {

        key: (value if key in priority_classes or priority_classes == [] else 0) 
        for key, value in class_map.items()

        # keep the class that are in the rest classes or the priority classes
        if key in priority_classes or key in rest_classes or rest_classes == []  
    }


def _extract_class_map(tar_or_dir_path):
    """
    Extracts the class map from the contents of the tar file or directory and saves it to a JSON file.

    Arguments:
    tar_or_dir_path: str
        Path to the tar file or directory containing the images.

    Returns:
    dict
        A dictionary mapping class names to indices.
    """
    logger.info("Extracting class map.")
    class_map = {}

    if tarfile.is_tarfile(tar_or_dir_path):
        logger.info("Detected tar file.")
        with tarfile.open(tar_or_dir_path, "r") as tar:
            # Temporary set to track folders that contain images
            folders_with_images = set()

            # First pass: Identify folders containing images
            for member in tar.getmembers():
                if member.isdir():
                    continue  # Skip directories
                if member.isfile() and member.name.lower().endswith(("jpg", "jpeg", "png")):
                    class_name = os.path.basename(os.path.dirname(member.name))
                    folders_with_images.add(class_name)

            # Second pass: Build the class map only for folders with images
            for member in tar.getmembers():
                if member.isdir():
                    continue  # Skip directories
                class_name = os.path.basename(os.path.dirname(member.name))
                if class_name in folders_with_images:
                    if class_name not in class_map:
                        class_map[class_name] = []
                    class_map[class_name].append(member.name)

    elif os.path.isdir(tar_or_dir_path):
        logger.info("Detected directory.")
        for root, _, files in os.walk(tar_or_dir_path):
            for file in files:
                if file.lower().endswith(("jpg", "jpeg", "png")):
                    class_name = os.path.basename(root)
                    if class_name not in class_map:
                        class_map[class_name] = []
                    class_map[class_name].append(os.path.join(root, file))

    else:
        raise ValueError("Provided path is neither a valid tar file nor a directory.")

    # Create a sorted list of class names and map them to indices
    sorted_class_names = sorted(class_map.keys())
    logger.info(f"Found {len(sorted_class_names)} classes.")
    class_map = {class_name: idx for idx, class_name in enumerate(sorted_class_names)}
    logging.info("Class map: %s", class_map)
    return class_map


def extract_class_mapping_df(df: pd.DataFrame, class_col: str = "class") -> dict:
    """Creates a class mapping based on the unique values in the class column. 
    
    The mapping is created by assigning a unique integer value to each class label 
    by their alphabetical order. Adding 1 to the index to avoid 0 as a class label
    conflicting with the value for rest classes.
    
    Args:
        df: Dataframe containing the class column.
        class_col: The column containing the class labels.
        
    Returns:
        A dictionary containing the class labels and their corresponding values.
        
    Examples:
    
        Given the following dataframe:
        
        | class   |
        |---------|
        | class1  |
        | class2  |
        | class3  |
        
        The resulting class mapping would be:

        ..code-block:: python

            {
                "class1": 1,
                "class2": 2,
                "class3": 3
            }
    """
    
    logger.debug("Creating the class mapping based on the unique class labels.")

    
    class_labels = df[class_col].unique()
    logger.debug("Unique class labels found: %s", class_labels)

    return {label: idx + 1 for idx, label in enumerate(sorted(class_labels))}



def class_name_to_modul( class_name: str) -> str:
        """Converts a class name (Examplename) to modul name (example_name)

        Class names should be written in CamelCase and modul names in snake_case.
        This follows the PEP8 and Google naming conventions.

        Args:
            class_name: Class name as string in CamelCase.

        Returns:
            Converted modul name as string in snake_case.
        """

        return "_".join(
            [
                word.lower()  # lower case the word
                for word in re.findall(  # iterate over each word in the class name
                    # find all parts of the class name that start with a capital letter
                    r"[A-Z][a-z0-9]*",
                    class_name,
                )
            ]
        )

    

def import_class(class_name: str, modul_path: str = ""):
    """Imports the split strategy class from the given modul.

    Currently only works with moduls inside of the lit_ecology_classifier package.
    #TODO: Add the possibility to import moduls from other packages or from the
    # the own project.

    Args:
        modul_name: The Name of the modul to be loaded as string
        modul_path: Optional path to the modul

    Returns:
        The imported class of the modul.

    Raises:
        ModuleNotFoundError: If the modul could not be imported
        AttributeError: If the class could not be found inside the modul
    """

    logger.debug("Importing the modul %s%s", modul_path, class_name)

    # try to import the modul based on the given path and name dynamically
    modul_name = class_name_to_modul(class_name)

    # try to import the modul
    try:
        imported_modul = importlib.import_module(modul_path + modul_name)

    except ModuleNotFoundError as e:
        logger.error(
            "Modul %s not found inside the path %s: %e", modul_name, modul_path, e
        )

    except Exception as e:
        logger.error("The import of modul %s failed: %s", modul_name, e)
        raise e

    # try to get the class from the imported modul
    try:
        return getattr(imported_modul, class_name)

    except AttributeError as e:
        logger.error(
            "Class %s not found inside the modul %s", class_name, modul_name
        )
        raise e
<|MERGE_RESOLUTION|>--- conflicted
+++ resolved
@@ -179,18 +179,11 @@
     class_map["rest"] = 0
     return class_map
 
+
 def define_rest_classes(priority_classes):
     class_map = {class_name: i for i, class_name in enumerate(priority_classes)}
     return class_map
 
-
-<<<<<<< HEAD
-=======
-def define_rest_classes(priority_classes):
-    class_map = {class_name: i for i, class_name in enumerate(priority_classes)}
-    return class_map
-
->>>>>>> 0de1b7b3
 
 def plot_score_distributions(all_scores, all_preds, class_names, true_label):
     """
@@ -231,11 +224,7 @@
     return fig
 
 
-<<<<<<< HEAD
 def TTA_collate_fn(batch: dict, train=False):
-=======
-def TTA_collate_fn(batch: dict , train: bool = False):
->>>>>>> 0de1b7b3
     """
     Collate function for test time augmentation (TTA).
 
@@ -250,10 +239,6 @@
     logging.debug("Dataype of input batch: %s", type(batch))
     batch_images = {rot: [] for rot in ["0", "90", "180", "270"]}
     batch_labels = []
-<<<<<<< HEAD
-=======
-
->>>>>>> 0de1b7b3
     if train:
         for rotated_images, label in batch:
             for rot in batch_images:
@@ -264,24 +249,10 @@
         return batch_images, batch_labels
 
     else:
-<<<<<<< HEAD
         for rotated_images in batch:
             for rot in batch_images:
                 batch_images[rot].append(rotated_images[rot])
         batch_images = {rot: torch.stack(batch_images[rot]) for rot in batch_images}
-=======
-        logging.debug("Batch length: %s", len(batch))
-        for rotated_images in batch:
-            logging.debug("Datatype rotated images: %s", type(rotated_images))
-            for rot in batch_images:
-                logging.debug("Datarype of rot %s: %s",rot, type(rot))
-                logging.debug("Datatype of rotated images: %s", type(rotated_images))
-                logging.debug("Rotated : %s", rotated_images)
-
-                batch_images[rot].append(rotated_images[0][rot])
-        batch_images = {rot: torch.stack(batch_images[rot]) for rot in batch_images}
-        logging.debug("Successfully stacked images")
->>>>>>> 0de1b7b3
         return batch_images
 
 
@@ -338,6 +309,9 @@
         list: A list of configured callbacks including EarlyStopping, ModelCheckpoint, and ModelSummary.
     """
     callbacks = []
+    ckpt_name = ckpt_name + "-{epoch:02d}-{val_acc:.4f}" if len(priority_classes) == 0 else ckpt_name + "-{epoch:02d}-{val_acc:.4f}-{val_false_positives:.4f}"
+    monitor = "val_acc" if len(priority_classes) == 0 else "val_precision"
+    mode = "max"
     ckpt_name = ckpt_name + "-{epoch:02d}-{val_acc:.4f}" if len(priority_classes) == 0 else ckpt_name + "-{epoch:02d}-{val_acc:.4f}-{val_false_positives:.4f}"
     monitor = "val_acc" if len(priority_classes) == 0 else "val_precision"
     mode = "max"
