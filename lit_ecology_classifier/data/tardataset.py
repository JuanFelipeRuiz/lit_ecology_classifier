import io
import json
import logging
import os
import pprint
import random
import tarfile
from collections import defaultdict
from typing import Any

import torch
from PIL import Image
from torch.utils.data import Dataset
from torchvision import transforms
from torchvision.transforms.v2 import AugMix, Compose, Normalize, RandomHorizontalFlip, RandomRotation, Resize, ToDtype, ToImage

from ..helpers.helpers import define_priority_classes, define_rest_classes
from typing import Any


class TarImageDataset(Dataset):
    """
    A Dataset subclass for managing and accessing image data stored in tar files. This class supports optional
    image transformations, and Test Time Augmentation (TTA) for enhancing model evaluation during testing.

    Attributes:
        tar_path (str): Path to the tar file containing image data.
        class_map_path (str): Path to the JSON file mapping class names to labels.
        priority_classes (str): Path to a JSON file specifying priority classes for targeted training or evaluation.
        train (bool): Specifies whether the dataset will be used for training. Determines the type of transformations applied.
        TTA (bool): Indicates if Test Time Augmentation should be applied during testing.
    """

    def __init__(self, tar_path: str,class_map: dict, priority_classes:list, rest_classes:list, TTA: bool = False, train: bool = False):
        """
        Initializes the TarImageDataset with paths and modes.

        Args:
            tar_path (str): The file path to the tar archive containing the images.
            class_map_path (str): The file path to the JSON file with class mappings.
            priority_classes (str): The file path to the JSON file that contains priority classes.
            train (bool): A flag to indicate if the dataset is used for training purposes.
            TTA (bool): A flag to enable Test Time Augmentation.
        """
        self.tar_path = tar_path
        self.TTA = TTA
        self.class_map = class_map
        self.train = train
        self.priority_classes = priority_classes
        self.rest_classes = rest_classes
        # Transformation sequences for training and validation/testing
        self._define_transforms()
        # Load image information from the tar file
        self.image_infos = self._load_image_infos()
<<<<<<< HEAD
        if rest_classes!=[] and train:
=======
        if rest_classes!=[]:
>>>>>>> 0de1b7b3
            self._filter_rest_classes()
        self.train=train




    def _filter_rest_classes(self):
        """
        Removes samples that are not in rest_classes from the dataset.
        """
        logging.info(f"Filtering dataset to keep only classes in {self.rest_classes}")
        filtered_image_infos = []
        for image_info in self.image_infos:
            class_name = os.path.basename(os.path.dirname(image_info.name))
            if class_name in self.rest_classes:
                filtered_image_infos.append(image_info)
        self.image_infos = filtered_image_infos
        logging.info(f"Filtered dataset to {len(self.image_infos)} samples.")

    def _define_transforms(self):
<<<<<<< HEAD
        mean, std = [0.485, 0.456, 0.406], [0.229, 0.224, 0.225]  # ImageNet mean and std
        self.train_transforms = Compose([ToImage(), RandomHorizontalFlip(), RandomRotation(180), AugMix(), Resize((224, 224)), ToDtype(torch.float32, scale=True), Normalize(mean, std)])
=======
        mean, std = [0.485, 0.456, 0.406], [0.229, 0.224, 0.225]  # ImageNet mean and std #TODOchange it back to 30
        self.train_transforms = Compose([ToImage(), RandomHorizontalFlip(), RandomRotation(180), AugMix(severity=6,mixture_width=5), Resize((224, 224)), ToDtype(torch.float32, scale=True), Normalize(mean, std)])
>>>>>>> 0de1b7b3
        self.val_transforms = Compose([ToImage(), Resize((224, 224)), ToDtype(torch.float32, scale=True), Normalize(mean, std)])
        if self.TTA:
            self.rotations = {
                "0": Compose([RandomRotation(0, 0)]),
                "90": Compose([RandomRotation((90, 90))]),
                "180": Compose([RandomRotation((180, 180))]),
                "270": Compose([RandomRotation((270, 270))]),
            }

    def __len__(self):
        """
        Returns the total number of images in the dataset.

        Returns:
            int: The total number of images.
        """
        return len(self.image_infos)

    def __getitem__(self, idx):
        """
        Retrieves an image and its corresponding label based on the provided index.

        Args:
            idx (int): The index of the image.

        Returns:
            tuple: A tuple containing the transformed image and its label.
        """
        with tarfile.open(self.tar_path, "r") as tar:
            image_info = self.image_infos[idx]
            image_file = tar.extractfile(image_info)
            image = Image.open(io.BytesIO(image_file.read())).convert("RGB")
            # Apply TTA transformations if enabled
            if self.TTA:
                image = {rot: self.val_transforms(self.rotations[rot](image)) for rot in self.rotations}
            elif self.train:
                image = self.train_transforms(image)
            else:
                image = self.val_transforms(image)
            if self.train:
                label = self.get_label_from_filename(image_info.name)
                return image, label
            else:
                return image

    def _load_image_infos(self):
        """
        Load image information from the tar file.
        """
        image_infos = []
        with tarfile.open(self.tar_path, "r") as tar:
            for member in tar.getmembers():
                if member.isfile() and member.name.lower().endswith(("jpg", "jpeg", "png")):
                    image_infos.append(member)
        return image_infos



    def get_label_from_filename(self, filename):
        """
        Extracts the label index from a given filename.

        Args:
            filename (str): The filename from which to extract the label.

        Returns:
            int: The label index corresponding to the class.
        """
<<<<<<< HEAD

        label = filename.split("/")[1]
        if self.priority_classes!=[]:
            label = self.class_map.get(label, 0)
        else:
            label = self.class_map[label]
        return label
=======
        try:

            label = filename.split("/")[1]
            if self.priority_classes!=[]:
                label = self.class_map.get(label, 0)
            else:
                label = self.class_map[label]
            return label
        
        except KeyError:
            logging.error(f"Class not found for filename: {filename}")
            raise KeyError(f"Class not found for filename: {filename}")
        except Exception as e:
            logging.error(f"Error in get_label_from_filename: {e}")
            raise e
>>>>>>> 0de1b7b3

    def shuffle(self):
        """
        Shuffles the list of image information to randomize data access, useful during training.
        """
        random.shuffle(self.image_infos)<|MERGE_RESOLUTION|>--- conflicted
+++ resolved
@@ -52,11 +52,7 @@
         self._define_transforms()
         # Load image information from the tar file
         self.image_infos = self._load_image_infos()
-<<<<<<< HEAD
         if rest_classes!=[] and train:
-=======
-        if rest_classes!=[]:
->>>>>>> 0de1b7b3
             self._filter_rest_classes()
         self.train=train
 
@@ -77,13 +73,8 @@
         logging.info(f"Filtered dataset to {len(self.image_infos)} samples.")
 
     def _define_transforms(self):
-<<<<<<< HEAD
         mean, std = [0.485, 0.456, 0.406], [0.229, 0.224, 0.225]  # ImageNet mean and std
         self.train_transforms = Compose([ToImage(), RandomHorizontalFlip(), RandomRotation(180), AugMix(), Resize((224, 224)), ToDtype(torch.float32, scale=True), Normalize(mean, std)])
-=======
-        mean, std = [0.485, 0.456, 0.406], [0.229, 0.224, 0.225]  # ImageNet mean and std #TODOchange it back to 30
-        self.train_transforms = Compose([ToImage(), RandomHorizontalFlip(), RandomRotation(180), AugMix(severity=6,mixture_width=5), Resize((224, 224)), ToDtype(torch.float32, scale=True), Normalize(mean, std)])
->>>>>>> 0de1b7b3
         self.val_transforms = Compose([ToImage(), Resize((224, 224)), ToDtype(torch.float32, scale=True), Normalize(mean, std)])
         if self.TTA:
             self.rotations = {
@@ -152,7 +143,6 @@
         Returns:
             int: The label index corresponding to the class.
         """
-<<<<<<< HEAD
 
         label = filename.split("/")[1]
         if self.priority_classes!=[]:
@@ -160,23 +150,6 @@
         else:
             label = self.class_map[label]
         return label
-=======
-        try:
-
-            label = filename.split("/")[1]
-            if self.priority_classes!=[]:
-                label = self.class_map.get(label, 0)
-            else:
-                label = self.class_map[label]
-            return label
-        
-        except KeyError:
-            logging.error(f"Class not found for filename: {filename}")
-            raise KeyError(f"Class not found for filename: {filename}")
-        except Exception as e:
-            logging.error(f"Error in get_label_from_filename: {e}")
-            raise e
->>>>>>> 0de1b7b3
 
     def shuffle(self):
         """
